--- conflicted
+++ resolved
@@ -85,28 +85,11 @@
     return matches
 
 
-<<<<<<< HEAD
-def get_tb_matches(year, document, article, textblock_id, textblock_coords, 
-                        textblock_page_area, words, tb_preprocessed_words, page_name,
-                        target, keywords):
-    """
-
-        (<YEAR>, <DOCUMENT>, <ARTICLE>, <BLOCK_ID>, <COORDENATES>, <PAGE_AREA>, <ORIGINAL_WORDS>,<PREPROCESSED_WORDS>, <PAGE_NAME>, <KEYWORDS> , <TARGETWORD>)
-
-    If a keyword occurs more than once on a page, there will be only
-    one tuple for the page for that keyword.
-    If more than one keyword occurs on a page, there will be one tuple
-    per keyword.
-
-    :param document: document
-    :type document: defoe.alto.document.Document
-=======
 def get_tb_matches(target_match,keywords):
     """
     (target_match=><YEAR>, <DOCUMENT>, <ARTICLE>, <BLOCK_ID>, <COORDENATES>, <PAGE_AREA>, <ORIGINAL_WORDS>,<PREPROCESSED_WORDS>, <PAGE_NAME>, <TARGETWORD>)
     :param document: target_match
     :type document: list
->>>>>>> 4463ce7d
     :param keywords: keywords
     :type keywords: list(str or unicode:
     :return: list of tuples
@@ -126,11 +109,6 @@
             continue  # move to next article
     return matches
 
-<<<<<<< HEAD
-
-
-=======
->>>>>>> 4463ce7d
 def segment_image(coords, page_name, issue_path, keyword, output_path, target=""):
     """
     Segments texblock articles given coordenates and page path

--- conflicted
+++ resolved
@@ -17,7 +17,7 @@
 """ Default word pre-processing type """
 
 
-WINDOW_SIZE = 5
+WINDOW_SIZE = 10
 """ Default window size for concordance """
 
 
@@ -34,23 +34,9 @@
     is assumed to be the target word.
 
     Returns result of form:
-<<<<<<< HEAD
         <YEAR>:
-        - [<FILENAME>, <WORD>, <CONCORDANCE>]
-        - [<FILENAME>, <WORD>, <CONCORDANCE>]
-=======
-
-        {
-            <YEAR>:
-            [
-                [<WORD>, <CONCORDANCE>],
-                [<WORD>, <CONCORDANCE>],
-                ...
-            ],
-            <YEAR>:
-            ...
-        }
->>>>>>> 78fd0bdf
+        - [<FILENAME>, <WORD>, <CONCORDANCE>, <OCR>]
+        - [<FILENAME>, <WORD>, <CONCORDANCE>, <OCR>]
 
     :param issues: RDD of defoe.alto.issue.Issue
     :type issues: pyspark.rdd.PipelinedRDD
@@ -62,71 +48,36 @@
     by year
     :rtype: dict
     """
-<<<<<<< HEAD
-    
-    window = 10
-=======
     window = WINDOW_SIZE
->>>>>>> 78fd0bdf
     keywords = []
     with open(config_file, "r") as f:
         keywords = [query_utils.preprocess_word(
             word, PREPROCESS_TYPE) for word in list(f)]
     target_word = keywords[0]
-<<<<<<< HEAD
-    # [(year, issue, article, ocr), ...]
-=======
-
-    # [(year, article), ...]
->>>>>>> 78fd0bdf
+    # [(year, article, filename, ocr), ...]
     articles = issues.flatMap(
-        lambda issue: [(issue.date.year, issue.filename, article, article.quality)
+        lambda issue: [(issue.date.year, article, issue.filename, article.quality)
                        for article in issue.articles])
-<<<<<<< HEAD
-    # [(year, filename, article, ocr), ...]
-    target_articles = articles.filter(
-        lambda year_article: article_contains_word(
-             year_article[2], target_word))
-
-=======
-
-    # [(year, article), ...]
+    # [(year, article,filename, ocr), ...]
     target_articles = articles.filter(
         lambda year_article: article_contains_word(
             year_article[1], target_word, PREPROCESS_TYPE))
->>>>>>> 78fd0bdf
 
-    # [(year, (article, filename, ocr [(word, idx), (word, idx) ...]), ...]
+    # [(year, (article, filename, [(word, idx), (word, idx) ...], ocr), ...]
     matching_idx = target_articles.map(
         lambda year_article: (
             (year_article[0],
-<<<<<<< HEAD
-             get_article_idx(year_article[1],year_article[2], keywords, year_article[3]))
+             get_article_idx(year_article[1],year_article[2], keywords, PREPROCESS_TYPE, year_article[3]))
             ))
 
    # [(year, (filename, word, corcondance, ocr), (filename, word, concordance, ocr) ...), ...]
     concordance_words = matching_idx.flatMap(
         lambda target_article: [
-            (target_article[0], get_concordance(target_article[1][0],target_article[1][1], match, window, target_article[1][3]))
+            (target_article[0], get_concordance(target_article[1][0],target_article[1][1], match, window, PREPROCESS_TYPE, target_article[1][3]))
             for match in target_article[1][2]])
     
     
-    # [(year, [filename, word, concodance, ocr], [filename, word, concordance, ocr]), ...]
-=======
-             get_article_idx(year_article[1], keywords, PREPROCESS_TYPE))))
-
-    # [(year, (word, corcondance), (word, concordance) ...), ...]
-    concordance_words = matching_idx.flatMap(
-        lambda target_article: [
-            (target_article[0],
-             get_concordance(target_article[1][0],
-                             match,
-                             window,
-                             PREPROCESS_TYPE))
-            for match in target_article[1][1]])
->>>>>>> 78fd0bdf
-
-    # [(year, [word, concodance], [word, concordance]), ...]
+    # [(year,(filename, [word, concodance], ocr), (filename,[word, concordance], ocr), ...]
     result = concordance_words.groupByKey() \
         .map(lambda year_wordcount:
              (year_wordcount[0], list(year_wordcount[1]))) \

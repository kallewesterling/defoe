--- conflicted
+++ resolved
@@ -159,36 +159,33 @@
     """
     match = set()
     for sentence in keysentence:
-<<<<<<< HEAD
         if sentence in article_string:
                     match.add(sentence)
     return sorted(list(match))
 
-def get_article_idx(filename, article, keywords, ocr):
-=======
-        if sentence in text:
-            match.add(sentence)
-    sorted(list(match))
-
 
 def get_article_idx(article,
+                    filename,
                     keywords,
-                    preprocess_type=PreprocessWordType.LEMMATIZE):
->>>>>>> 78fd0bdf
+                    preprocess_type=PreprocessWordType.LEMMATIZE, ocr):
     """
     Gets a list of keywords (and their indices) within an article.
 
     :param article: Article
     :type article: defoe.papers.article.Article
+    :param filename: filename 
+    :type filename: string 
     :param keywords: keywords
     :type keywords: list(str or unicode)
     :param preprocess_type: how words should be preprocessed
     (normalize, normalize and stem, normalize and lemmatize, none)
     :type preprocess_type: defoe.query_utils.PreprocessWordType
+    :param ocr: quality of the paper
+    :type ocr: real
     :return: article
     :rtype article: defoe.papers.article.Article
     :return: sorted list of keywords and indices hat occur within article
-    :rtype: list(str or unicode)
+    :rtype: four elements (filename, str or unicode, list(str or unicode), ocr)
     """
     matches = set()
     for idx, word in enumerate(article.words):
@@ -196,28 +193,23 @@
         if preprocessed_word in keywords:
             match = (preprocessed_word, idx)
             matches.add(match)
-<<<<<<< HEAD
     return article, filename, sorted(list(matches)),ocr
 
 
-def get_concordance(article, filename, match, window, ocr):
-    """
-    For a given keyword (and its position in an article), it returns the concordance of words (before and after) using a window.
-=======
-    return (article, sorted(list(matches)))
-
-
 def get_concordance(article,
+                    filename
                     match,
                     window,
-                    preprocess_type=PreprocessWordType.LEMMATIZE):
+                    preprocess_type=PreprocessWordType.LEMMATIZE, 
+                    ocr):
     """
     For a given keyword (and its position in an article), return
     the concordance of words (before and after) using a window.
 
->>>>>>> 78fd0bdf
-    :param article: Article
-    :type article: defoe.papers.article.Article
+    :param article: Article
+    :type article: defoe.papers.article.Article
+    :param filename: filename 
+    :type filename: string 
     :parm match: keyword and its position inside the article list
     :type: list(str or unicode, int)
     :window: number of words to the right and left
@@ -225,8 +217,10 @@
     :param preprocess_type: how words should be preprocessed
     (normalize, normalize and stem, normalize and lemmatize, none)
     :type preprocess_type: defoe.query_utils.PreprocessWordType
+    :param ocr: quality of the paper
+    :type ocr: real
     :return: keyword and its concordance
-    :rtype: tuple(str or unicode, list(str or unicode))
+    :rtype: four elements (filename, str or unicode, list(str or unicode), ocr)
     """
     keyword = match[0]
     idx = match[1]
@@ -244,12 +238,5 @@
 
     concordance_words = []
     for word in article.words[start_idx:end_idx]:
-<<<<<<< HEAD
 	concordance_words.append(query_utils.preprocess_word(word, prep_type))
-    return (filename, keyword,concordance_words, ocr)
-    
-=======
-        concordance_words.append(query_utils.preprocess_word(
-            word, preprocess_type))
-    return (keyword, concordance_words)
->>>>>>> 78fd0bdf
+    return (filename, keyword,concordance_words, ocr)
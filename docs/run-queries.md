--- conflicted
+++ resolved
@@ -21,11 +21,8 @@
   - `books`: British Library Books
   - `papers`: British Library Newspapers
   - `fmp`: Find My Past Newspapers
-<<<<<<< HEAD
   - `nzpp`: Papers Past New Zealand and Pacific newspapers
-=======
   - `xml`: Arbitrary XML documents
->>>>>>> 57d29ff4
   - For example, `books` tells the code that the data files listed in `data.txt` are books so should be parsed into a books data model.
 * `<QUERY_NAME>` is the name of a Python module implementing the query to run, for example `defoe.alto.queries.find_words_group_by_word` or `defoe.papers.queries.articles_containing_words`. The query must be compatible with the chosen model.
 * `<QUERY_CONFIG_FILE>` is a query-specific configuration file. This is optional and depends on the query implementation.
